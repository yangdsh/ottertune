--- conflicted
+++ resolved
@@ -21,11 +21,7 @@
 LOG.setLevel(logging.INFO)
 
 
-<<<<<<< HEAD
 def upload(basedir, upload_code, upload_url):
-=======
-def upload(basedir, upload_code, server):
->>>>>>> b809dd58
     for wkld_dir in sorted(glob.glob(os.path.join(basedir, '*'))):
         LOG.info('Uploading sample for workload %s...', wkld_dir)
         sample_idx = 0
@@ -42,37 +38,24 @@
                 'metrics_after': open(basename + '__metrics_end.json', 'rb'),
             }
 
-<<<<<<< HEAD
             response = requests.post(upload_url + "/new_result/",
                                      files=params,
                                      data={'upload_code': upload_code})
             LOG.info("Response: %s\n", response.content)
-=======
-            datagen, headers = multipart_encode(params)
-            request = urllib2.Request(server + "/new_result/", datagen, headers)
-            LOG.info("Response: %s\n", urllib2.urlopen(request).read())
->>>>>>> b809dd58
             sample_idx += 1
 
 
 def main():
     parser = argparse.ArgumentParser(description="Upload generated data to the website")
-    parser.add_argument('datadir', type=str, nargs=1,
+    parser.add_argument('basedir', type=str, nargs=1,
                         help='Directory containing the generated data')
     parser.add_argument('upload_code', type=str, nargs=1,
                         help='The website\'s upload code')
-<<<<<<< HEAD
-    parser.add_argument('--upload_url', type=str, nargs=1,
-                        help='The website\'s URL')
+    parser.add_argument('upload_url', type=str, default='http://0.0.0.0:8000',
+                        nargs='?', help='The website\'s URL')
+    
     args = parser.parse_args()
-    upload_url = "http://0.0.0.0:8000" if not args.upload_url else args.upload_url
-    upload(args.datadir[0], args.upload_code[0], upload_url)
-=======
-    parser.add_argument('server', type=str, default='http://0.0.0.0:8000',
-                        nargs='?', help='The server\'s address (ip:port)')
-    args = parser.parse_args()
-    upload(args.datadir[0], args.upload_code[0], args.server)
->>>>>>> b809dd58
+    upload(args.basedir[0], args.upload_code[0], args.upload_url)
 
 
 if __name__ == "__main__":
