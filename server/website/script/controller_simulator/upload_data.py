--- conflicted
+++ resolved
@@ -13,20 +13,8 @@
 import glob
 import logging
 import os
-<<<<<<< HEAD
 import sys
 import requests
-
-def upload(basedir, upload_code, upload_url):
-    for wkld_dir in sorted(glob.glob(os.path.join(basedir, '*'))):
-        print(wkld_dir)
-=======
-
-import urllib2
-from poster.encode import multipart_encode
-from poster.streaminghttp import register_openers
-
-register_openers()
 
 # Logging
 LOG = logging.getLogger(__name__)
@@ -34,10 +22,9 @@
 LOG.setLevel(logging.INFO)
 
 
-def upload(basedir, upload_code):
+def upload(basedir, upload_code, upload_url):
     for wkld_dir in sorted(glob.glob(os.path.join(basedir, '*'))):
         LOG.info('Uploading sample for workload %s...', wkld_dir)
->>>>>>> 026eaae9
         sample_idx = 0
         while True:
             samples = glob.glob(os.path.join(wkld_dir, 'sample-{}__*').format(sample_idx))
@@ -46,7 +33,6 @@
             assert len(samples) == 4
             basename = samples[0].split('__')[0]
             params = {
-<<<<<<< HEAD
                 'summary': open(basename + '__summary.json', 'rb'),
                 'knobs': open(basename + '__knobs.json', 'rb'),
                 'metrics_before':open(basename + '__metrics_start.json', 'rb'),
@@ -56,20 +42,7 @@
             response = requests.post(upload_url+"/new_result/",
                                     files=params,
                                     data={'upload_code':  upload_code})
-            print(response)
-
-=======
-                'summary': open(basename + '__summary.json', "r"),
-                'knobs': open(basename + '__knobs.json', "r"),
-                'metrics_before': open(basename + '__metrics_start.json', 'r'),
-                'metrics_after': open(basename + '__metrics_end.json', 'r'),
-                'upload_code': upload_code,
-            }
-
-            datagen, headers = multipart_encode(params)
-            request = urllib2.Request("http://0.0.0.0:8000/new_result/", datagen, headers)
             LOG.info("Response: %s\n", urllib2.urlopen(request).read())
->>>>>>> 026eaae9
             sample_idx += 1
 
 
@@ -79,18 +52,11 @@
                         help='Directory containing the generated data')
     parser.add_argument('upload_code', type=str, nargs=1,
                         help='The website\'s upload code')
-    args = parser.parse_args()
-    upload(args.datadir, args.upload_code)
-
+    parser.add_argument('--upload_url', type=str, nargs=1,
+                        help='The website\'s URL')    
+    args = parser.parse_args()    
+    url = "http://0.0.0.0:8000" if not args.upload_url else args.upload_url
+    upload(args.datadir, args.upload_code, args.upload_url)
 
 if __name__ == "__main__":
-<<<<<<< HEAD
-    args_len = len(sys.argv)
-    if not (3 <= args_len <= 4):
-        print("Usage: python upload_data.py [datadir] [upload_code] <url>")
-        sys.exit(1)
-    url = sys.arv[3] if len(sys.argv) == 4 else "http://0.0.0.0:8000"
-    upload(sys.argv[1], sys.argv[2], url)
-=======
-    main()
->>>>>>> 026eaae9
+    main()