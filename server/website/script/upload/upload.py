--- conflicted
+++ resolved
@@ -6,16 +6,9 @@
 import argparse
 import logging
 import os
-<<<<<<< HEAD
 import sys
 import requests
-=======
-import urllib2
-from poster.encode import multipart_encode
-from poster.streaminghttp import register_openers
 
-register_openers()
->>>>>>> b809dd58
 
 # Logging
 LOG = logging.getLogger(__name__)
@@ -23,40 +16,20 @@
 LOG.setLevel(logging.INFO)
 
 
-<<<<<<< HEAD
-def upload(upload_code, datadir, upload_url=None):
+def upload(datadir, upload_code, url):
     params = {
-        'summary': open(os.path.join(datadir, 'sample-0__summary.json'), 'rb'),
-        'knobs': open(os.path.join(datadir, 'sample-0__knobs.json'), 'rb'),
-        'metrics_start': open(os.path.join(datadir, 'sample-0__metrics_start.json'), 'rb'),
-        'metrics_end': open(os.path.join(datadir, 'sample-0__metrics_end.json'), 'rb'),
+        'summary': open(os.path.join(datadir, 'summary.json'), 'rb'),
+        'knobs': open(os.path.join(datadir, 'knobs.json'), 'rb'),
+        'metrics_start': open(os.path.join(datadir, 'metrics_before.json'), 'rb'),
+        'metrics_end': open(os.path.join(datadir, 'metrics_after.json'), 'rb'),
     }
 
-    response = requests.post(upload_url + "/new_result/",
+    response = requests.post(url,
                              files=params,
                              data={'upload_code': upload_code})
     LOG.info(response.content)
 
-
-if __name__ == "__main__":
-    if not (3 <= len(sys.argv) <= 4):
-        LOG.error("Usage: python upload.py [upload_code] [path_to_sample_data] [upload_url]")
-    UPLOAD_URL = sys.arv[3] if len(sys.argv) == 4 else "http://0.0.0.0:8000"
-    upload(sys.argv[1], sys.argv[2], UPLOAD_URL)
-=======
-def upload(datadir, upload_code, url):
-    params = {
-        'summary': open(os.path.join(datadir, 'summary.json'), "r"),
-        'knobs': open(os.path.join(datadir, 'knobs.json'), "r"),
-        'metrics_before': open(os.path.join(datadir, 'metrics_before.json'), 'r'),
-        'metrics_after': open(os.path.join(datadir, 'metrics_after.json'), 'r'),
-        'upload_code': upload_code,
-    }
-    datagen, headers = multipart_encode(params)
-    request = urllib2.Request(url, datagen, headers)
-    LOG.info(urllib2.urlopen(request).read())
-
-
+    
 def main():
     parser = argparse.ArgumentParser(description="Upload generated data to the website")
     parser.add_argument('datadir', type=str, nargs=1,
@@ -70,5 +43,4 @@
 
 
 if __name__ == "__main__":
-    main()
->>>>>>> b809dd58
+    main()