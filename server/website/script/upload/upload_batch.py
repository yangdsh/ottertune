--- conflicted
+++ resolved
@@ -1,26 +1,13 @@
-<<<<<<< HEAD
-import os.path
-import glob
-import numpy as np
-import requests
-=======
 #
 # OtterTune - upload_batch.py
 #
 # Copyright (c) 2017-18, Carnegie Mellon University Database Group
 #
+import glob
+import numpy as np
+import requests
 import logging
 import os
-import urllib2
-
-import glob
-import numpy as np
-
-from poster.encode import multipart_encode
-from poster.streaminghttp import register_openers
-
-register_openers()
->>>>>>> 026eaae9
 
 # Logging
 LOG = logging.getLogger(__name__)
@@ -48,38 +35,22 @@
             cluster_name = os.path.basename(d)
             fnames = glob.glob(os.path.join(d, '*.summary'))
             if max_files < len(fnames):
-<<<<<<< HEAD
                 fnames = list(np.random.choice(fnames, max_files))
-=======
-                idxs = np.random.choice(len(fnames), max_files)
-                fnames = [fnames[i] for i in idxs]
->>>>>>> 026eaae9
             bases = [fn.split('.summary')[0] for fn in fnames]
 
             # Verify required extensions exist
             for base in bases:
-<<<<<<< HEAD
-                print(base)
-=======
->>>>>>> 026eaae9
                 complete = True
                 for ext in self.REQ_EXTS:
                     next_file = base + ext
                     if not os.path.exists(next_file):
-<<<<<<< HEAD
-                        print("WARNING: missing file {}, skipping...".format(next_file))
-                        complete = False
-                        break
-                if complete:
-                    self.upload(base, cluster_name)
-=======
                         LOG.warn("WARNING: missing file %s, skipping...", next_file)
                         complete = False
                         break
                 if not complete:
                     continue
                 self.upload(base, cluster_name)
->>>>>>> 026eaae9
+
 
     def upload(self, basepath, cluster_name):
         exts = list(self.REQ_EXTS)
@@ -97,17 +68,11 @@
         if self.RAW_EXT in fhandlers:
             params['raw_data'] = fhandlers[self.RAW_EXT]
 
-<<<<<<< HEAD
         response = requests.post(self._upload_url,
                                 files=params,
                                 data={'upload_code': self._upload_code,
                                       'cluster_name': cluster_name})
-        print(response)
-=======
-        datagen, headers = multipart_encode(params)
-        request = urllib2.Request(self.upload_url_, datagen, headers)
-        LOG.info(urllib2.urlopen(request).read())
->>>>>>> 026eaae9
+        LOG.info(response)
 
         for fh in fhandlers.values():
             fh.close()
