--- conflicted
+++ resolved
@@ -3,11 +3,9 @@
 #
 # Copyright (c) 2017-18, Carnegie Mellon University Database Group
 #
-<<<<<<< HEAD
-=======
+
 import argparse
 import logging
->>>>>>> b809dd58
 import os
 import glob
 import logging
