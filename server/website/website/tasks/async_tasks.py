--- conflicted
+++ resolved
@@ -162,7 +162,6 @@
     LOG.info('configuration_recommendation called')
     latest_pipeline_run = PipelineRun.objects.get_latest()
 
-<<<<<<< HEAD
     if target_data['bad'] and target_data['trainable_no_workload'] is False:
         target_data_res = {}
         target_data_res['status'] = 'bad'
@@ -255,85 +254,6 @@
             # FIXME (dva): if there are fewer than 5 target results so far
             # then scale the y values (metrics) using the workload's
             # y_scaler. I'm not sure if 5 is the right cutoff.
-=======
-    # Target workload data
-    newest_result = Result.objects.get(pk=target_data['newest_result_id'])
-    X_target = target_data['X_matrix']
-    y_target = target_data['y_matrix']
-    rowlabels_target = np.array(target_data['rowlabels'])
-
-    if not np.array_equal(X_columnlabels, target_data['X_columnlabels']):
-        raise Exception(('The workload and target data should have '
-                         'identical X columnlabels (sorted knob names)'))
-    if not np.array_equal(y_columnlabels, target_data['y_columnlabels']):
-        raise Exception(('The workload and target data should have '
-                         'identical y columnlabels (sorted metric names)'))
-
-    # Filter Xs by top 10 ranked knobs
-    ranked_knobs = PipelineData.objects.get(
-        pipeline_run=latest_pipeline_run,
-        workload=mapped_workload,
-        task_type=PipelineTaskType.RANKED_KNOBS)
-    ranked_knobs = JSONUtil.loads(ranked_knobs.data)[:10]  # FIXME
-    ranked_knob_idxs = [i for i, cl in enumerate(X_columnlabels) if cl in ranked_knobs]
-    X_workload = X_workload[:, ranked_knob_idxs]
-    X_target = X_target[:, ranked_knob_idxs]
-    X_columnlabels = X_columnlabels[ranked_knob_idxs]
-
-    # Filter ys by current target objective metric
-    target_objective = newest_result.session.target_objective
-    target_obj_idx = [i for i, cl in enumerate(y_columnlabels) if cl == target_objective]
-    if len(target_obj_idx) == 0:
-        raise Exception(('Could not find target objective in metrics '
-                         '(target_obj={})').format(target_objective))
-    elif len(target_obj_idx) > 1:
-        raise Exception(('Found {} instances of target objective in '
-                         'metrics (target_obj={})').format(len(target_obj_idx),
-                                                           target_objective))
-    y_workload = y_workload[:, target_obj_idx]
-    y_target = y_target[:, target_obj_idx]
-    y_columnlabels = y_columnlabels[target_obj_idx]
-
-    # Combine duplicate rows in the target/workload data (separately)
-    X_workload, y_workload, rowlabels_workload = DataUtil.combine_duplicate_rows(
-        X_workload, y_workload, rowlabels_workload)
-    X_target, y_target, rowlabels_target = DataUtil.combine_duplicate_rows(
-        X_target, y_target, rowlabels_target)
-
-    # Delete any rows that appear in both the workload data and the target
-    # data from the workload data
-    dups_filter = np.ones(X_workload.shape[0], dtype=bool)
-    target_row_tups = [tuple(row) for row in X_target]
-    for i, row in enumerate(X_workload):
-        if tuple(row) in target_row_tups:
-            dups_filter[i] = False
-    X_workload = X_workload[dups_filter, :]
-    y_workload = y_workload[dups_filter, :]
-    rowlabels_workload = rowlabels_workload[dups_filter]
-
-    # Combine target & workload Xs then scale
-    X_matrix = np.vstack([X_target, X_workload])
-    X_scaler = StandardScaler()
-    X_scaled = X_scaler.fit_transform(X_matrix)
-    if y_target.shape[0] < 5:  # FIXME
-        # FIXME (dva): if there are fewer than 5 target results so far
-        # then scale the y values (metrics) using the workload's
-        # y_scaler. I'm not sure if 5 is the right cutoff.
-        y_target_scaler = None
-        y_workload_scaler = StandardScaler()
-        y_matrix = np.vstack([y_target, y_workload])
-        y_scaled = y_workload_scaler.fit_transform(y_matrix)
-    else:
-        # FIXME (dva): otherwise try to compute a separate y_scaler for
-        # the target and scale them separately.
-        try:
-            y_target_scaler = StandardScaler()
-            y_workload_scaler = StandardScaler()
-            y_target_scaled = y_target_scaler.fit_transform(y_target)
-            y_workload_scaled = y_workload_scaler.fit_transform(y_workload)
-            y_scaled = np.vstack([y_target_scaled, y_workload_scaled])
-        except ValueError:
->>>>>>> 03c4801d
             y_target_scaler = None
             y_workload_scaler = StandardScaler()
             y_matrix = np.vstack([y_target, y_workload])
@@ -452,10 +372,6 @@
     # Compute workload mapping data for each unique workload
     unique_workloads = pipeline_data.values_list('workload', flat=True).distinct()
     assert len(unique_workloads) > 0
-<<<<<<< HEAD
-
-=======
->>>>>>> 03c4801d
     workload_data = {}
     for unique_workload in unique_workloads:
         # Load knob & metric data for this workload
