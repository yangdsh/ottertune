#
# OtterTune - async_tasks.py
#
# Copyright (c) 2017-18, Carnegie Mellon University Database Group
#
import json
import numpy as np
from celery.task import task, Task
from celery.utils.log import get_task_logger
from djcelery.models import TaskMeta
from sklearn.preprocessing import StandardScaler

<<<<<<< HEAD
import random

from analysis.gp_tf import GPR, GPRGD
=======
from analysis.gp_tf import GPRGD
from analysis.gp import GPRNP
>>>>>>> e83d0f18
from analysis.preprocessing import Bin
from website.models import PipelineData, PipelineRun, Result, Workload, KnobCatalog
from website.parser import Parser
from website.types import PipelineTaskType
from website.utils import DataUtil, JSONUtil

from website.types import VarType

LOG = get_task_logger(__name__)

class UpdateTask(Task):  # pylint: disable=abstract-method

    def __init__(self):
        self.rate_limit = '50/m'
        self.max_retries = 3
        self.default_retry_delay = 60

class AggregateTargetResults(UpdateTask):  # pylint: disable=abstract-method

    def on_success(self, retval, task_id, args, kwargs):
        super(AggregateTargetResults, self).on_success(retval, task_id, args, kwargs)

        # Completely delete this result because it's huge and not
        # interesting
        task_meta = TaskMeta.objects.get(task_id=task_id)
        task_meta.result = None
        task_meta.save()


class MapWorkload(UpdateTask):  # pylint: disable=abstract-method

    def on_success(self, retval, task_id, args, kwargs):
        super(MapWorkload, self).on_success(retval, task_id, args, kwargs)

        # Replace result with formatted result
        new_res = {
            'scores': sorted(args[0]['scores'].iteritems()),
            'mapped_workload_id': args[0]['mapped_workload'],
        }
        task_meta = TaskMeta.objects.get(task_id=task_id)
        task_meta.result = new_res  # Only store scores
        task_meta.save()


class ConfigurationRecommendation(UpdateTask):  # pylint: disable=abstract-method

    def on_success(self, retval, task_id, args, kwargs):
        super(ConfigurationRecommendation, self).on_success(retval, task_id, args, kwargs)

        result_id = args[0]['newest_result_id']
        result = Result.objects.get(pk=result_id)

        # Replace result with formatted result
        formatted_params = Parser.format_dbms_knobs(result.dbms.pk, retval)
        task_meta = TaskMeta.objects.get(task_id=task_id)
        task_meta.result = formatted_params
        task_meta.save()

        # Create next configuration to try
        config = Parser.create_knob_configuration(result.dbms.pk, formatted_params)
        result.next_configuration = JSONUtil.dumps(config)
        result.save()


@task(base=AggregateTargetResults, name='aggregate_target_results')
def aggregate_target_results(result_id):
    LOG.info('agg data called')
    # Check that we've completed the background tasks at least once. We need
    # this data in order to make a configuration recommendation (until we
    # implement a sampling technique to generate new training data).
    latest_pipeline_run = PipelineRun.objects.get_latest()
    if latest_pipeline_run is None:
        result = Result.objects.filter(pk=result_id)
        knobs_ = KnobCatalog.objects.filter(dbms=result[0].dbms)
        knobs_catalog = {k.name: k for k in knobs_}
        knobs = {k: v for k, v in
                 knobs_catalog.iteritems()}
        random_knob_result = genRandData(knobs)
        result[0].knob_data.data = random_knob_result

        agg_data = DataUtil.aggregate_data(result)

        agg_data['newest_result_id'] = result_id
        result[0].next_configuration = agg_data
        return agg_data
    print('pipeline not none')
    # Aggregate all knob config results tried by the target so far in this
    # tuning session and this tuning workload.
    newest_result = Result.objects.get(pk=result_id)
    target_results = Result.objects.filter(session=newest_result.session,
                                           dbms=newest_result.dbms,
                                           workload=newest_result.workload)
    if target_results:
        raise Exception('Cannot find any results for session_id={}, dbms_id={}'
                        .format(newest_result.session, newest_result.dbms))
    agg_data = DataUtil.aggregate_data(target_results)
    agg_data['newest_result_id'] = result_id
    return agg_data

def genRandData(knobs):
    random_knob_result = {}
    for name, metadata in knobs.iteritems():
        if metadata.vartype == VarType.BOOL:
            flag = random.randint(0,1)
            if flag == 0:
                random_knob_result[name] = False
            else:
                random_knob_result[name] = True
        elif metadata.vartype == VarType.ENUM:
            enumvals = metadata.enumvals.split(',')
            enumvals_len = len(enumvals)
            rand_idx = random.randint(0, enumvals_len-1)
            LOG.info(str(type(enumvals)))
            random_knob_result[name] = enumvals[rand_idx]
        elif metadata.vartype == VarType.INTEGER:
            random_knob_result[name] = random.randint(int(metadata.minval), int(metadata.maxval))
        elif metadata.vartype == VarType.REAL:
            random_knob_result[name] = random.uniform(float(metadata.minval), float(metadata.maxval))
        elif metadata.vartype == VarType.STRING:
            random_knob_result[name] = "None"
        elif metadata.vartype == VarType.TIMESTAMP:
            random_knob_result[name] = "None"
        else:
            raise Exception(
                'Unknown variable type: {}'.format(metadata.vartype))
    return random_knob_result

@task(base=ConfigurationRecommendation, name='configuration_recommendation')
def configuration_recommendation(target_data):
    LOG.info('configuration_recommendation called')
    latest_pipeline_run = PipelineRun.objects.get_latest()
    # assert latest_pipeline_run is not None
    # assert target_data['scores'] is not None

    if latest_pipeline_run is None:
        assert target_data is not None
        LOG.info(target_data['X_matrix'])
        LOG.info(target_data['y_matrix'])
        LOG.info(target_data['rowlabels'])
        LOG.info(target_data['X_columnlabels'])
        LOG.info(target_data['y_columnlabels'])
        return target_data

    # Load mapped workload data
    mapped_workload_id = target_data['mapped_workload'][0]
    mapped_workload = Workload.objects.get(pk=mapped_workload_id)
    workload_knob_data = PipelineData.objects.get(
        pipeline_run=latest_pipeline_run,
        workload=mapped_workload,
        task_type=PipelineTaskType.KNOB_DATA)
    workload_knob_data = JSONUtil.loads(workload_knob_data.data)
    workload_metric_data = PipelineData.objects.get(
        pipeline_run=latest_pipeline_run,
        workload=mapped_workload,
        task_type=PipelineTaskType.METRIC_DATA)
    workload_metric_data = JSONUtil.loads(workload_metric_data.data)

    X_workload = np.array(workload_knob_data['data'])
    X_columnlabels = np.array(workload_knob_data['columnlabels'])
    y_workload = np.array(workload_metric_data['data'])
    y_columnlabels = np.array(workload_metric_data['columnlabels'])
    rowlabels_workload = np.array(workload_metric_data['rowlabels'])

    # Target workload data
    newest_result = Result.objects.get(pk=target_data['newest_result_id'])
    X_target = target_data['X_matrix']
    y_target = target_data['y_matrix']
    rowlabels_target = np.array(target_data['rowlabels'])

    if not np.array_equal(X_columnlabels, target_data['X_columnlabels']):
        raise Exception(('The workload and target data should have '
                         'identical X columnlabels (sorted knob names)'))
    if not np.array_equal(y_columnlabels, target_data['y_columnlabels']):
        raise Exception(('The workload and target data should have '
                         'identical y columnlabels (sorted metric names)'))

    # Filter Xs by top 10 ranked knobs
    ranked_knobs = PipelineData.objects.get(
        pipeline_run=latest_pipeline_run,
        workload=mapped_workload,
        task_type=PipelineTaskType.RANKED_KNOBS)
    ranked_knobs = JSONUtil.loads(ranked_knobs.data)[:10]  # FIXME
    ranked_knob_idxs = [i for i, cl in enumerate(X_columnlabels) if cl in ranked_knobs]
    X_workload = X_workload[:, ranked_knob_idxs]
    X_target = X_target[:, ranked_knob_idxs]
    X_columnlabels = X_columnlabels[ranked_knob_idxs]

    # Filter ys by current target objective metric
    target_objective = newest_result.session.target_objective
    target_obj_idx = [i for i, cl in enumerate(y_columnlabels) if cl == target_objective]
    if target_obj_idx:
        raise Exception(('Could not find target objective in metrics '
                         '(target_obj={})').format(target_objective))
    elif len(target_obj_idx) > 1:
        raise Exception(('Found {} instances of target objective in '
                         'metrics (target_obj={})').format(len(target_obj_idx),
                                                           target_objective))
    y_workload = y_workload[:, target_obj_idx]
    y_target = y_target[:, target_obj_idx]
    y_columnlabels = y_columnlabels[target_obj_idx]

    # Combine duplicate rows in the target/workload data (separately)
    X_workload, y_workload, rowlabels_workload = DataUtil.combine_duplicate_rows(
        X_workload, y_workload, rowlabels_workload)
    X_target, y_target, rowlabels_target = DataUtil.combine_duplicate_rows(
        X_target, y_target, rowlabels_target)

    # Delete any rows that appear in both the workload data and the target
    # data from the workload data
    dups_filter = np.ones(X_workload.shape[0], dtype=bool)
    target_row_tups = [tuple(row) for row in X_target]
    for i, row in enumerate(X_workload):
        if tuple(row) in target_row_tups:
            dups_filter[i] = False
    X_workload = X_workload[dups_filter, :]
    y_workload = y_workload[dups_filter, :]
    rowlabels_workload = rowlabels_workload[dups_filter]

    # Combine target & workload Xs then scale
    X_matrix = np.vstack([X_target, X_workload])
    X_scaler = StandardScaler()
    X_scaled = X_scaler.fit_transform(X_matrix)
    if y_target.shape[0] < 5:  # FIXME
        # FIXME (dva): if there are fewer than 5 target results so far
        # then scale the y values (metrics) using the workload's
        # y_scaler. I'm not sure if 5 is the right cutoff.
        y_target_scaler = None
        y_workload_scaler = StandardScaler()
        y_matrix = np.vstack([y_target, y_workload])
        y_scaled = y_workload_scaler.fit_transform(y_matrix)
    else:
        # FIXME (dva): otherwise try to compute a separate y_scaler for
        # the target and scale them separately.
        try:
            y_target_scaler = StandardScaler()
            y_workload_scaler = StandardScaler()
            y_target_scaled = y_target_scaler.fit_transform(y_target)
            y_workload_scaled = y_workload_scaler.fit_transform(y_workload)
            y_scaled = np.vstack([y_target_scaled, y_workload_scaled])
        except ValueError:
            y_target_scaler = None
            y_workload_scaler = StandardScaler()
            y_matrix = np.vstack([y_target, y_workload])
            y_scaled = y_workload_scaler.fit_transform(y_matrix)

    # FIXME (dva): check if these are good values for the ridge
    ridge = np.empty(X_scaled.shape[0])
    ridge[:X_target.shape[0]] = 0.01
    ridge[X_target.shape[0]:] = 0.1

    # FIXME: we should generate more samples and use a smarter sampling
    # technique
    num_samples = 20
    X_samples = np.empty((num_samples, X_scaled.shape[1]))
    for i in range(X_scaled.shape[1]):
        col_min = X_scaled[:, i].min()
        col_max = X_scaled[:, i].max()
        X_samples[:, i] = np.random.rand(
            num_samples) * (col_max - col_min) + col_min

    model = GPRGD()
    model.fit(X_scaled, y_scaled, ridge)
    res = model.predict(X_samples)

    # FIXME: whether we select the min/max for the best config depends
    # on the target objective
    best_config_idx = np.argmin(res.minl.ravel())
    best_config = res.minl_conf[best_config_idx, :]
    best_config = X_scaler.inverse_transform(best_config)

    conf_map = {k: best_config[i] for i, k in enumerate(X_columnlabels)}
    return conf_map


def load_data_helper(filtered_pipeline_data, workload, task_type):
    pipeline_data = filtered_pipeline_data.get(workload=workload,
                                               task_type=task_type)
    LOG.debug("PIPELINE DATA: %s", str(pipeline_data.data))
    return JSONUtil.loads(pipeline_data.data)


@task(base=MapWorkload, name='map_workload')
def map_workload(target_data):
    LOG.info('map workload called')
    # Get the latest version of pipeline data that's been computed so far.
    latest_pipeline_run = PipelineRun.objects.get_latest()
    # assert latest_pipeline_run is not None
    if latest_pipeline_run is None:
        LOG.info(target_data['X_matrix'])
        LOG.info(target_data['y_matrix'])
        LOG.info(target_data['rowlabels'])
        LOG.info(target_data['X_columnlabels'])
        LOG.info(target_data['y_columnlabels'])
        return target_data
        # return None

    newest_result = Result.objects.get(pk=target_data['newest_result_id'])
    target_workload = newest_result.workload
    X_columnlabels = np.array(target_data['X_columnlabels'])
    y_columnlabels = np.array(target_data['y_columnlabels'])

    # Find all pipeline data belonging to the latest version with the same
    # DBMS and hardware as the target
    pipeline_data = PipelineData.objects.filter(
        pipeline_run=latest_pipeline_run,
        workload__dbms=target_workload.dbms,
        workload__hardware=target_workload.hardware)

    # FIXME (dva): we should also compute the global (i.e., overall) ranked_knobs
    # and pruned metrics but we just use those from the first workload for now
    initialized = False
    global_ranked_knobs = None
    global_pruned_metrics = None
    ranked_knob_idxs = None
    pruned_metric_idxs = None

    # Compute workload mapping data for each unique workload
    unique_workloads = pipeline_data.values_list('workload', flat=True).distinct()
<<<<<<< HEAD
    assert len(unique_workloads) > 0
    # TODO: fix here
    # if len(unique_workloads) == 0:
    #     target_data['bad'] = True
    #     return None

=======
    assert unique_workloads
>>>>>>> e83d0f18
    workload_data = {}
    for unique_workload in unique_workloads:
        # Load knob & metric data for this workload
        knob_data = load_data_helper(pipeline_data, unique_workload, PipelineTaskType.KNOB_DATA)
        print knob_data
        ## TODO: fix here
        # if len(knob_data) < 10:
            # return None

        metric_data = load_data_helper(pipeline_data, unique_workload, PipelineTaskType.METRIC_DATA)
        X_matrix = np.array(knob_data["data"])
        y_matrix = np.array(metric_data["data"])
        rowlabels = np.array(knob_data["rowlabels"])
        assert np.array_equal(rowlabels, metric_data["rowlabels"])

        if not initialized:
            # For now set ranked knobs & pruned metrics to be those computed
            # for the first workload
            global_ranked_knobs = load_data_helper(
                pipeline_data, unique_workload, PipelineTaskType.RANKED_KNOBS)[:10]  # FIXME (dva)
            global_pruned_metrics = load_data_helper(
                pipeline_data, unique_workload, PipelineTaskType.PRUNED_METRICS)
            ranked_knob_idxs = [i for i in range(X_matrix.shape[1]) if X_columnlabels[
                i] in global_ranked_knobs]
            pruned_metric_idxs = [i for i in range(y_matrix.shape[1]) if y_columnlabels[
                i] in global_pruned_metrics]

            # Filter X & y columnlabels by top 10 ranked_knobs & pruned_metrics
            X_columnlabels = X_columnlabels[ranked_knob_idxs]
            y_columnlabels = y_columnlabels[pruned_metric_idxs]
            initialized = True

        # Filter X & y matrices by top 10 ranked_knobs & pruned_metrics
        X_matrix = X_matrix[:, ranked_knob_idxs]
        y_matrix = y_matrix[:, pruned_metric_idxs]

        # Combine duplicate rows (rows with same knob settings)
        X_matrix, y_matrix, rowlabels = DataUtil.combine_duplicate_rows(
            X_matrix, y_matrix, rowlabels)

        workload_data[unique_workload] = {
            'X_matrix': X_matrix,
            'y_matrix': y_matrix,
            'rowlabels': rowlabels,
        }

    # Stack all X & y matrices for preprocessing
    Xs = np.vstack([entry['X_matrix'] for entry in workload_data.values()])
    ys = np.vstack([entry['y_matrix'] for entry in workload_data.values()])

    # Scale the X & y values, then compute the deciles for each column in y
    X_scaler = StandardScaler(copy=False)
    X_scaler.fit(Xs)
    y_scaler = StandardScaler(copy=False)
    y_scaler.fit_transform(ys)
    y_binner = Bin(bin_start=1, axis=0)
    y_binner.fit(ys)
    del Xs
    del ys

    # Filter the target's X & y data by the ranked knobs & pruned metrics.
    X_target = target_data['X_matrix'][:, ranked_knob_idxs]
    y_target = target_data['y_matrix'][:, pruned_metric_idxs]

    # Now standardize the target's data and bin it by the deciles we just
    # calculated
    X_target = X_scaler.transform(X_target)
    y_target = y_scaler.transform(y_target)
    y_target = y_binner.transform(y_target)

    scores = {}
    for workload_id, workload_entry in workload_data.iteritems():
        predictions = np.empty_like(y_target)
        X_workload = workload_entry['X_matrix']
        X_scaled = X_scaler.transform(X_workload)
        y_workload = workload_entry['y_matrix']
        y_scaled = y_scaler.transform(y_workload)
        for j, y_col in enumerate(y_scaled.T):
            # Using this workload's data, train a Gaussian process model
            # and then predict the performance of each metric for each of
            # the knob configurations attempted so far by the target.
            y_col = y_col.reshape(-1, 1)
            model = GPRNP()
            model.fit(X_scaled, y_col, ridge=0.01)
            predictions[:, j] = model.predict(X_target).ypreds.ravel()
        # Bin each of the predicted metric columns by deciles and then
        # compute the score (i.e., distance) between the target workload
        # and each of the known workloads
        predictions = y_binner.transform(predictions)
        dists = np.sqrt(np.sum(np.square(
            np.subtract(predictions, y_target)), axis=1))
        scores[workload_id] = np.mean(dists)

    # Find the best (minimum) score
    best_score = np.inf
    best_workload_id = None
    for workload_id, similarity_score in scores.iteritems():
        if similarity_score < best_score:
            best_score = similarity_score
            best_workload_id = workload_id
    target_data['mapped_workload'] = (best_workload_id, best_score)
    target_data['scores'] = scores
    return target_data<|MERGE_RESOLUTION|>--- conflicted
+++ resolved
@@ -10,14 +10,9 @@
 from djcelery.models import TaskMeta
 from sklearn.preprocessing import StandardScaler
 
-<<<<<<< HEAD
 import random
 
 from analysis.gp_tf import GPR, GPRGD
-=======
-from analysis.gp_tf import GPRGD
-from analysis.gp import GPRNP
->>>>>>> e83d0f18
 from analysis.preprocessing import Bin
 from website.models import PipelineData, PipelineRun, Result, Workload, KnobCatalog
 from website.parser import Parser
@@ -336,16 +331,12 @@
 
     # Compute workload mapping data for each unique workload
     unique_workloads = pipeline_data.values_list('workload', flat=True).distinct()
-<<<<<<< HEAD
     assert len(unique_workloads) > 0
     # TODO: fix here
     # if len(unique_workloads) == 0:
     #     target_data['bad'] = True
     #     return None
 
-=======
-    assert unique_workloads
->>>>>>> e83d0f18
     workload_data = {}
     for unique_workload in unique_workloads:
         # Load knob & metric data for this workload
