--- conflicted
+++ resolved
@@ -476,14 +476,9 @@
     taskmeta_ids = [response.parent.parent.id, response.parent.id, response.id]
     result.task_ids = ','.join(taskmeta_ids)
     result.save()
-<<<<<<< HEAD
-
-    return HttpResponse("Result stored successfully! Running tuner... (status={})".format(
-        response.status))
-=======
     return HttpResponse("Result stored successfully! Running tuner...(status={})  Result ID:{} "
                         .format(response.status, result_id))
->>>>>>> 03c4801d
+
 
 
 @login_required(login_url=reverse_lazy('login'))
