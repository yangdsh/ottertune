--- conflicted
+++ resolved
@@ -12,10 +12,7 @@
 import json
 import logging
 import time
-<<<<<<< HEAD
 import os.path
-=======
->>>>>>> 70b41f63
 import re
 from multiprocessing import Process
 from fabric.api import (env, local, task, lcd)
@@ -140,24 +137,15 @@
     for f_ in files:
         f_prefix = f_.split('.')[0]
         cmd = 'cp ../controller/output/postgres/{} {}/{}__{}.json'.\
-<<<<<<< HEAD
-              format(f_, CONF['save_path'], f_prefix, t)
-=======
               format(f, CONF['save_path'], t, f_prefix)
->>>>>>> 70b41f63
-        local(cmd)
-
-
-@task
-<<<<<<< HEAD
-=======
+        local(cmd)
+
+
 def free_cache():
     cmd = 'sync; echo 1 > /proc/sys/vm/drop_caches'
     local(cmd)
 
 
-@task
->>>>>>> 70b41f63
 def upload_result():
     cmd = 'python ../../server/website/script/upload/upload.py \
            ../controller/output/postgres/ {} {}'.format(CONF['upload_code'],
