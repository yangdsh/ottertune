--- conflicted
+++ resolved
@@ -214,7 +214,6 @@
 
 @task
 def restore_database():
-<<<<<<< HEAD
     if CONF['database_type'] == 'oracle':
         # You must create a directory named dpdata through sqlplus in your Oracle database
         # The following script assumes such directory exists.
@@ -225,16 +224,9 @@
         drop_database()
         create_database()
         cmd = 'PGPASSWORD={} pg_restore -U {} -j 8 -F c -d {} {}'.\
-        format(CONF['password'], CONF['username'], CONF['database_name'], db_file_path)
+              format(CONF['password'], CONF['username'], CONF['database_name'], db_file_path)
     else:
         raise Exception("Database Type {} Not Implemented !".format(CONF['database_type']))
-=======
-    db_file_path = '{}/{}.dump'.format(CONF['database_save_path'], CONF['database_name'])
-    drop_database()
-    create_database()
-    cmd = 'PGPASSWORD={} pg_restore -U {} -n public -j 8 -F c -d {} {}'.\
-          format(CONF['password'], CONF['username'], CONF['database_name'], db_file_path)
->>>>>>> fc2a7d54
     LOG.info('Start restoring database')
     local(cmd)
     LOG.info('Finish restoring database')
