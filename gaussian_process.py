'''
Created on Jul 11, 2016

@author: dvanaken
'''

import os.path, copy
import numpy as np

from common.timeutil import stopwatch

JITTER = 1e-6
N_LOCAL_POINTS = 20
N_GLOBAL_POINTS = 200

def get_next_config(X_client, y_client, workload_name=None):
    from sklearn.preprocessing import StandardScaler, MinMaxScaler
    
    from .constraints import ParamConstraintHelper
    from .gp_tf import GPR, GPR_GD, GPR_GDResult
    from .matrix import Matrix
    from .util import get_exp_labels, get_unique_matrix
    import analysis.preprocessing as prep
    from benchmark.early_abort import EarlyAbortConfig
    from experiment import ExpContext, TunerContext
    from globals import Paths
    
    exp = ExpContext()
    tuner = TunerContext()
    
    # Choose the featured knobs per benchmark experiments or
    # the featured knobs per DBMS experiments (tuner setting)
    if tuner.gp_featured_knobs_scope == "benchmark":
        featured_knobs = tuner.benchmark_featured_knobs
    else:
        featured_knobs = tuner.featured_knobs
    print ""
    print "featured knobs ({}):".format(tuner.gp_featured_knobs_scope)
    print featured_knobs
    print ""
    
    # Filter the featured knobs & metrics
    X_client = X_client.filter(featured_knobs, "columns")
    assert np.array_equal(X_client.columnlabels, featured_knobs)
    y_client = y_client.filter(np.array([tuner.optimization_metric]), "columns")
    last_exp_idx = [i for i,e in enumerate(y_client.rowlabels) \
                    if os.path.basename(e) == tuner.get_last_exp()]
    assert len(last_exp_idx) == 1
    tuner.append_opt_metric(np.asscalar(y_client.data[last_exp_idx]))
    
    # Get median latencies for early abort config
    if exp.benchmark.is_olap:
        latencies_us = get_query_response_times()
    else:
        latencies_us = int(y_client.data.min() * 1000)

    # Update client rowlabels
    X_client.rowlabels = get_exp_labels(X_client.data, X_client.columnlabels)
    y_client.rowlabels = X_client.rowlabels.copy()
    print X_client
    print y_client
    num_observations = X_client.data.shape[0] 
    n_values, cat_knob_indices, params = prep.dummy_encoder_helper(exp.dbms.name,
                                                                   featured_knobs)
    if n_values.size > 0:
        encoder = prep.DummyEncoder(n_values, cat_knob_indices)
    else:
        encoder = None

    with stopwatch() as t:
        if tuner.map_workload:
            assert workload_name is not None

            # Load data for mapped workload
            datadir = os.path.join(Paths.DATADIR, workload_name)
            X_path = os.path.join(datadir, "X_data_enc.npz".format(tuner.num_knobs))
            y_path = os.path.join(datadir, "y_data_enc.npz".format(tuner.num_knobs))
            
            # Load X and filter out non-featured knobs
            X_train = Matrix.load_matrix(X_path).filter(featured_knobs, "columns")
            assert np.array_equal(X_train.columnlabels, featured_knobs)
            
            # Filter out all metrics except for the optimization metric
            y_train = Matrix.load_matrix(y_path)
            y_train = y_train.filter(np.array([tuner.optimization_metric]), "columns")
            assert np.array_equal(y_train.columnlabels, y_client.columnlabels)

            if tuner.unique_training_data:
                # Get X,y matrices with unique samples
                X_train, y_train = get_unique_matrix(X_train, y_train)
            else:
                # Use all samples
                X_train.rowlabels = get_exp_labels(X_train.data, X_train.columnlabels)
                y_train.rowlabels = X_train.rowlabels.copy()
            
            assert np.array_equal(X_train.columnlabels, X_client.columnlabels)
            
            # Create y train scaler
            y_train_scaler = StandardScaler()
            y_train_scaler.fit(y_train.data)
            y_train.data = y_train_scaler.transform(y_train.data)
            
            y_client_scaler = copy.deepcopy(y_train_scaler)
            y_client_scaler.n_samples_seen_ = 2
            y_client_scaler.partial_fit(y_client.data)
            y_client.data = y_client_scaler.transform(y_client.data)
            y_scaler = y_client_scaler
            
            # Concatenate workload and client matrices to create X_train/y_train
            client_data_idxs = []
            for cidx, rowlabel in enumerate(X_client.rowlabels):
                primary_idxs = np.array([idx for idx,rl in enumerate(X_train.rowlabels) \
                                if rl == rowlabel])
                if len(primary_idxs) >= 1:
                    # Replace client results in workload matrix if overlap
                    y_train.data[primary_idxs] = y_client.data[cidx]
                    client_data_idxs.append(primary_idxs)
    
            client_data_idxs.append(np.arange(X_client.data.shape[0]) + X_train.data.shape[0])
            client_data_idxs = np.hstack(client_data_idxs)
            X_train = Matrix.vstack([X_train, X_client])
            y_train = Matrix.vstack([y_train, y_client])
        else:
            y_scaler = StandardScaler()
            y_client.data = y_scaler.fit_transform(y_client.data)
            
            X_train = X_client
            y_train = y_client
            client_data_idxs = np.arange(X_train.data.shape[0])
        hps = get_hyperparameters(client_data_idxs,
                                  X_train.data.shape[0],
                                  workload_name)

        # Encode/scale X_train
        if encoder is not None:
            encoder.fit(X_client.data, columnlabels=featured_knobs)
            X_train = Matrix(encoder.transform(X_train.data),
                             X_train.rowlabels,
                             encoder.columnlabels)
    tuner.append_stat("gp_preprocessing_sec", t.elapsed_seconds)
    
    with stopwatch() as t:
        n_local_points, n_global_points = N_LOCAL_POINTS, N_GLOBAL_POINTS
        if X_train.data.shape[0] < n_local_points:
            n_local_points = X_train.data.shape[0]
        search_data = np.empty((n_local_points + n_global_points,
                                X_train.data.shape[1]))

        X_scaler = StandardScaler()
        X_scaler.partial_fit(X_train.data)

        # Generate global search points
        config_mgr = exp.dbms.config_manager_
        if n_global_points > 0:
            X_test_data = config_mgr.get_param_grid(featured_knobs)
            X_test_data = X_test_data[np.random.choice(np.arange(X_test_data.shape[0]),
                                                   n_global_points,
                                                   replace=False)]
        else:
            X_test_data = None

        if X_test_data is not None:
            if encoder is not None:
                X_test_data = encoder.transform(X_test_data)
        #mins, maxs = prep.get_min_max(params, encoder)
        #X_scaler = prep.MinMaxScaler(mins=mins, maxs=maxs)
            X_scaler.partial_fit(X_test_data)
        if encoder is not None:
            prep.fix_scaler(X_scaler, encoder, params)
        X_train.data = X_scaler.transform(X_train.data)
        if X_test_data is not None:
            X_test_data = X_scaler.transform(X_test_data)
            search_data[:n_global_points,:] = X_test_data

        # Find local search points
        if n_local_points > 0:
            best_indices = np.argsort(y_train.data.ravel())[:n_local_points]
            search_data[n_global_points:] = X_train.data[best_indices] + JITTER
    tuner.append_stat("gpr_search_points_sec", t.elapsed_seconds)
    
    with stopwatch() as t:
        # Run GPR/GD
<<<<<<< HEAD
        sigma_multiplier = 3.0
        assert np.all(np.isfinite(sigma_multiplier))
=======
        constraint_helper = ParamConstraintHelper(params, X_scaler, encoder)
        
        if (tuner.gp_beta == GPR_GD.GP_BETA_UCB):
            print "BETA: X_DIM =",X_train.data.shape[1]
            sigma_multiplier = GPR_GD.calculate_sigma_multiplier(t=num_observations,
                                                                 ndim=X_train.data.shape[1])
        else:
            # Const
            sigma_multiplier = 3.0
        tuner.append_stat("gpr_sigma_multiplier", sigma_multiplier)
>>>>>>> ca38756f
        print "SIGMA MULTIPLIER: {0:.2f}".format(sigma_multiplier)

        constraint_helper = ParamConstraintHelper(params, X_scaler, encoder)

        # If there aren't any categorical params then simply
        # run hillclimbing method
        if constraint_helper.num_categorical_params == 0:
            cat_method = "hillclimbing"
        else:
            cat_method = tuner.categorical_feature_method

        if cat_method == "hillclimbing":
            gpr = GPR_GD(length_scale=hps['length_scale'],
                         magnitude=hps['magnitude'],
                         sigma_multiplier=sigma_multiplier)
            gpr.fit(X_train.data, y_train.data, hps['ridge'])
            gpres = gpr.predict(search_data, constraint_helper)
        elif cat_method == "sampling":
            # Mask of numerical params only
            numerical_mask = constraint_helper.get_numerical_mask()

            # Select all numerical params
            numerical_params = []
            for p in params:
                if not p.iscategorical:
                    numerical_params.append(p)
            assert len(numerical_params) == np.count_nonzero(numerical_mask)

            # Create new X_scaler/constraint_helper for numerical features only        
            X_scaler_num = copy.deepcopy(X_scaler) 
            X_scaler_num.mean_ = X_scaler_num.mean_[numerical_mask]
            X_scaler_num.scale_ = X_scaler_num.scale_[numerical_mask]
            X_scaler_num.var_ = X_scaler_num.var_[numerical_mask]
            constraint_helper_num = ParamConstraintHelper(numerical_params,
                                                          X_scaler_num,
                                                          None)
            
            # Run gradient descent on numerical features only
            gpr = GPR_GD(length_scale=hps['length_scale'],
                         magnitude=hps['magnitude'],
                         sigma_multiplier=sigma_multiplier)
            gpr.fit(X_train.data[:, numerical_mask],
                    y_train.data,
                    hps['ridge'])
            gpres = gpr.predict(search_data[:, numerical_mask],
                                constraint_helper_num)

            # For each conf, run standard GPR with all combinations of
            # categoricalparams
            cat_grid = constraint_helper.get_grid()
            #final_ypreds = np.empty_like(gpres.ypreds)
            #final_sigmas = np.empty_like(gpres.sigmas)
            #final_confs = np.empty((gpres.minL_conf.shape[0], X_train.data.shape[1]))
            #final_minLs = np.empty_like(gpres.ypreds)
            final_ypreds = []
            final_sigmas = []
            final_confs = []
            final_minLs = []
            gpr = GPR(length_scale=hps['length_scale'],
                      magnitude=hps['magnitude'])
            gpr.fit(X_train.data,
                    y_train.data,
                    hps['ridge'])
            max_grid_len = 10000
            current_grid_len = 0
            data_grids = []
            for i,conf in enumerate(gpres.minL_conf):
                data_grid = constraint_helper.merge_grid(cat_grid, conf) 
                current_grid_len += data_grid.shape[0]
                data_grids.append(data_grid)
                if current_grid_len > max_grid_len or \
                        i == gpres.minL_conf.shape[0] - 1: 
                    # Run predictions
                    comb_data_grid = np.vstack(data_grids)
                    gpres_final = gpr.predict(comb_data_grid)
                    minLs = gpres_final.ypreds[:,0] - sigma_multiplier * gpres_final.sigmas[:,0]
                    min_arg = np.nanargmin(minLs)
                    final_ypreds.append(gpres_final.ypreds[min_arg,0])
                    final_sigmas.append(gpres_final.sigmas[min_arg,0])
                    final_minLs.append(np.array(minLs[min_arg]))
                    final_confs.append(comb_data_grid[min_arg,:])
                    current_grid_len = 0
                    data_grids = []
            assert len(final_ypreds) == len(final_sigmas) and \
                    len(final_ypreds) == len(final_confs) and \
                    len(final_ypreds) == len(final_minLs)

            # Package up final result
            gpres = GPR_GDResult(ypreds=np.array(final_ypreds),
                                 sigmas=np.array(final_sigmas),
                                 minL=np.array(final_minLs),
                                 minL_conf=np.array(final_confs))
        else:
            raise Exception("Unknown categorical feature method: {}"
                            .format(tuner.categorical_feature_method))
    tuner.append_stat("gpr_compute_time_sec", t.elapsed_seconds)

    #for i in range(n_local_points + n_global_points):
    #    print "{}. y={}, sigma={}, minL={}, conf={}".format(i+1, gpres.ypreds[i], gpres.sigmas[i], gpres.minL[i], constraint_helper.get_valid_config(gpres.minL_conf[i], rescale=False))

    # Replace categorical features with original
    #print "ypreds: {}".format(gpres.ypreds)
    #print "sigmas: {}".format(gpres.sigmas)
    #print "minL: {}".format(gpres.minL)
    #print "minL_conf: {}".format(gpres.minL_conf.shape)
    print ""
    next_config_idx = np.nanargmin(gpres.minL.ravel())
    print "next_config_idx: {}, {}".format(next_config_idx, next_config_idx.shape)
    next_config = gpres.minL_conf[next_config_idx]
    print "next_conf #1: {}".format(next_config)
    next_config = constraint_helper.get_valid_config(next_config, rescale=False)
    print "next_conf #2: {}".format(next_config)
    tuner.append_gp_info(gpres.ypreds[next_config_idx].tolist(),
                         gpres.sigmas[next_config_idx].tolist(),
                         y_scaler.__dict__)
    
    # Decode config into actual config parameters
    param_pairs = [(k, v) for k,v in zip(featured_knobs, next_config)]
    next_config_params = config_mgr.decode_params(param_pairs)
    tuner.append_dbms_config(next_config_params)
    for k,v in sorted(next_config_params.iteritems()):
        print "{}: {}".format(k,v)
    print ""
    dbms_config = config_mgr.get_next_config(next_config_params)
    #abort_config = EarlyAbortConfig.create_config(latencies_us,abort_threshold_percentage=50)
    abort_config = EarlyAbortConfig.get_default_config()
    return dbms_config, abort_config

def get_query_response_times():
    import json
    from common.fileutil import FileExtensions, ResultFiler
    from experiment import ExpContext
    
    exp = ExpContext()
    num_queries = np.sum(exp.benchmark.work_items[0].weights)
    
    raw_files = ResultFiler.get_all_result_files(exp.benchmark,
                                                 FileExtensions.RAW,
                                                 tuning_session=True)
    assert len(raw_files) > 0
    
    exec_times = np.empty((len(raw_files), num_queries))
    for i,rf in enumerate(raw_files):
        queries = json.loads(rf)['samples']
        assert len(queries) == num_queries
        for j,query in enumerate(queries):
            exec_times[i,j] = float(query[2])
    median_exec_times = np.median(exec_times, axis=0)
    assert median_exec_times.size == num_queries

    # Convert from ms to us
    median_exec_times *= 1000
    
    return median_exec_times
    
def get_hyperparameters(client_indices, ntrain, workload_name=None):
    hyperparams = {}
    hyperparams['length_scale'] = 1.0
    hyperparams['magnitude'] = 1.5
    hyperparams['ridge'] = np.ones((ntrain,)) * 5.0
    hyperparams['ridge'][client_indices] = 1.0
    return hyperparams
<|MERGE_RESOLUTION|>--- conflicted
+++ resolved
@@ -11,7 +11,7 @@
 
 JITTER = 1e-6
 N_LOCAL_POINTS = 20
-N_GLOBAL_POINTS = 200
+N_GLOBAL_POINTS = 100
 
 def get_next_config(X_client, y_client, workload_name=None):
     from sklearn.preprocessing import StandardScaler, MinMaxScaler
@@ -180,21 +180,14 @@
     
     with stopwatch() as t:
         # Run GPR/GD
-<<<<<<< HEAD
-        sigma_multiplier = 3.0
-        assert np.all(np.isfinite(sigma_multiplier))
-=======
-        constraint_helper = ParamConstraintHelper(params, X_scaler, encoder)
-        
         if (tuner.gp_beta == GPR_GD.GP_BETA_UCB):
-            print "BETA: X_DIM =",X_train.data.shape[1]
             sigma_multiplier = GPR_GD.calculate_sigma_multiplier(t=num_observations,
                                                                  ndim=X_train.data.shape[1])
         else:
             # Const
             sigma_multiplier = 3.0
+        assert np.all(np.isfinite(sigma_multiplier))
         tuner.append_stat("gpr_sigma_multiplier", sigma_multiplier)
->>>>>>> ca38756f
         print "SIGMA MULTIPLIER: {0:.2f}".format(sigma_multiplier)
 
         constraint_helper = ParamConstraintHelper(params, X_scaler, encoder)
@@ -245,10 +238,6 @@
             # For each conf, run standard GPR with all combinations of
             # categoricalparams
             cat_grid = constraint_helper.get_grid()
-            #final_ypreds = np.empty_like(gpres.ypreds)
-            #final_sigmas = np.empty_like(gpres.sigmas)
-            #final_confs = np.empty((gpres.minL_conf.shape[0], X_train.data.shape[1]))
-            #final_minLs = np.empty_like(gpres.ypreds)
             final_ypreds = []
             final_sigmas = []
             final_confs = []
@@ -292,14 +281,6 @@
                             .format(tuner.categorical_feature_method))
     tuner.append_stat("gpr_compute_time_sec", t.elapsed_seconds)
 
-    #for i in range(n_local_points + n_global_points):
-    #    print "{}. y={}, sigma={}, minL={}, conf={}".format(i+1, gpres.ypreds[i], gpres.sigmas[i], gpres.minL[i], constraint_helper.get_valid_config(gpres.minL_conf[i], rescale=False))
-
-    # Replace categorical features with original
-    #print "ypreds: {}".format(gpres.ypreds)
-    #print "sigmas: {}".format(gpres.sigmas)
-    #print "minL: {}".format(gpres.minL)
-    #print "minL_conf: {}".format(gpres.minL_conf.shape)
     print ""
     next_config_idx = np.nanargmin(gpres.minL.ravel())
     print "next_config_idx: {}, {}".format(next_config_idx, next_config_idx.shape)
