'''
Created on Jul 11, 2016

@author: dvanaken
'''

import os.path, copy
import numpy as np

from common.timeutil import stopwatch

def get_next_config(X_client, y_client, workload_name=None):
    from sklearn.preprocessing import StandardScaler
    
    from .constraints import ParamConstraintHelper
    from .gp_tf import GPR_GD
    from .matrix import Matrix
    from .util import get_exp_labels, get_unique_matrix
    import analysis.preprocessing as prep
    from benchmark.early_abort import EarlyAbortConfig
    from experiment import ExpContext, TunerContext
    from globals import Paths
    
    exp = ExpContext()
    tuner = TunerContext()
    
    # Choose the featured knobs per benchmark experiments or
    # the featured knobs per DBMS experiments (tuner setting)
    if tuner.gp_featured_knobs_scope == "benchmark":
        featured_knobs = tuner.benchmark_featured_knobs
    else:
        featured_knobs = tuner.featured_knobs
    print ""
    print "featured knobs ({}):".format(tuner.gp_featured_knobs_scope)
    print featured_knobs
    print ""
    
    # Filter the featured knobs & metrics
    X_client = X_client.filter(featured_knobs, "columns")
    assert np.array_equal(X_client.columnlabels, featured_knobs)
    y_client = y_client.filter(np.array([tuner.optimization_metric]), "columns")
    last_exp_idx = [i for i,e in enumerate(y_client.rowlabels) \
                    if os.path.basename(e) == tuner.get_last_exp()]
    assert len(last_exp_idx) == 1
    tuner.append_opt_metric(np.asscalar(y_client.data[last_exp_idx]))
    
    # Get median latencies for early abort config
    if exp.benchmark.is_olap:
        latencies_us = get_query_response_times()
    else:
        latencies_us = np.median(y_client.data) * 1000

    # Update client rowlabels
    X_client.rowlabels = get_exp_labels(X_client.data, X_client.columnlabels)
    y_client.rowlabels = X_client.rowlabels.copy()
    print X_client
    print y_client
    
    n_values, cat_knob_indices, params = prep.dummy_encoder_helper(exp.dbms.name,
                                                                   featured_knobs)
    if n_values.size > 0:
        encoder = prep.DummyEncoder(n_values, cat_knob_indices)
        encoder.fit(X_client.data, columnlabels=featured_knobs)
        X_client = Matrix(encoder.transform(X_client.data),
                          X_client.rowlabels,
                          encoder.columnlabels)
    else:
        encoder = None
#     X_mins, X_maxs = prep.get_min_max(params, encoder)
#     X_scaler = prep.MinMaxScaler(X_mins, X_maxs)
#     X_scaler.fit(X_client.data)
#     X_client.data = X_scaler.transform(X_client.data)

    X_scaler = StandardScaler()

    with stopwatch() as t:
        if tuner.map_workload:
            assert workload_name is not None

            # Load data for mapped workload
            datadir = os.path.join(Paths.DATADIR, workload_name)
            X_path = os.path.join(datadir, "X_data_enc.npz".format(tuner.num_knobs))
            y_path = os.path.join(datadir, "y_data_enc.npz".format(tuner.num_knobs))
            
            # Load X and filter out non-featured knobs
            X_train = Matrix.load_matrix(X_path).filter(featured_knobs, "columns")
            assert np.array_equal(X_train.columnlabels, featured_knobs)
            
            # Filter out all metrics except for the optimization metric
            y_train = Matrix.load_matrix(y_path)
            y_train = y_train.filter(np.array([tuner.optimization_metric]), "columns")
            assert np.array_equal(y_train.columnlabels, y_client.columnlabels)

            if tuner.unique_training_data:
                # Get X,y matrices with unique samples
                X_train, y_train = get_unique_matrix(X_train, y_train)
            else:
                # Use all samples
                X_train.rowlabels = get_exp_labels(X_train.data, X_train.columnlabels)
                y_train.rowlabels = X_train.rowlabels.copy()
            
            # Encode/scale X_train
            if encoder is not None:
                X_train = Matrix(encoder.transform(X_train.data),
                                 X_train.rowlabels,
                                 encoder.columnlabels)
            #X_train.data = X_scaler.transform(X_train.data)
            assert np.array_equal(X_train.columnlabels, X_client.columnlabels)
            
            # Create y train scaler
            y_train_scaler = StandardScaler()
            y_train_scaler.fit(y_train.data)
            y_train.data = y_train_scaler.transform(y_train.data)
            
            y_client_scaler = copy.deepcopy(y_train_scaler)
            y_client_scaler.n_samples_seen_ = 5
            y_client_scaler.partial_fit(y_client.data)
            y_client.data = y_client_scaler.transform(y_client.data)
            y_scaler = y_client_scaler
            
            # Concatenate workload and client matrices to create X_train/y_train
            ridge = 5.0 * np.ones(X_train.data.shape[0])
            for cidx, rowlabel in enumerate(X_client.rowlabels):
                primary_idxs = [idx for idx,rl in enumerate(X_train.rowlabels) \
                                if rl == rowlabel]
                if len(primary_idxs) == 1:
                    # Replace client results in workload matrix if overlap
                    y_train.data[primary_idxs] = y_client.data[cidx]
                    ridge[primary_idxs] = 1.0
    
            X_train = Matrix.vstack([X_train, X_client])
            y_train = Matrix.vstack([y_train, y_client])
            ridge = np.append(ridge, 1.0 * np.ones(X_client.data.shape[0]))
        else:
            y_scaler = StandardScaler()
            y_client.data = y_scaler.fit_transform(y_client.data)
            
            X_train = X_client
            y_train = y_client
            ridge = 1.0 * np.ones(X_train.data.shape[0])
        X_scaler.partial_fit(X_train.data)
    tuner.append_stat("gp_preprocessing_sec", t.elapsed_seconds)
    
    with stopwatch() as t:
<<<<<<< HEAD
        n_local_points, n_global_points = 5, 50
        if X_train.shape[0] < n_local_points:
            n_local_points = X_train.shape[0]
=======
        n_local_points, n_global_points = 20, 500
        if X_train.data.shape[0] < n_local_points:
            n_local_points = X_train.data.shape[0]
>>>>>>> 180db2b1
        search_data = np.empty((n_local_points + n_global_points,
                                X_train.data.shape[1]))

        # Generate global search points
        config_mgr = exp.dbms.config_manager_
        X_test_data = config_mgr.get_param_grid(featured_knobs)
        X_test_data = X_test_data[np.random.choice(np.arange(X_test_data.shape[0]),
                                                   n_global_points,
                                                   replace=False)]
        if encoder is not None:
            X_test_data = encoder.transform(X_test_data)
        X_scaler.partial_fit(X_test_data)
        X_test_data = X_scaler.transform(X_test_data)
        search_data[:n_global_points,:] = X_test_data

        # Find local search points
<<<<<<< HEAD
        X_train.data = X_scaler.transform(X_train.data)
        best_indices = np.argsort(y_train)[:n_local_points]
        search_data[n_global_points:,:] = X_train[best_indices]
=======
        best_indices = np.argsort(y_train.data.ravel())[:n_local_points]
        search_data[n_global_points:] = X_train.data[best_indices]
>>>>>>> 180db2b1
    tuner.append_stat("gpr_search_points_sec", t.elapsed_seconds)
    
    with stopwatch() as t:
        # Run GPR/GD
        constraint_helper = ParamConstraintHelper(params, X_scaler, encoder)
        gpr = GPR_GD(length_scale=1.0, magnitude=1.0)
        gpr.fit(X_train.data, y_train.data, ridge)
        gpres = gpr.predict(search_data, constraint_helper)
    tuner.append_stat("gpr_compute_time_sec", t.elapsed_seconds)

    # Replace categorical features with original
    next_config_idx = np.argmin(gpres.minL)
    next_config = gpres.minL_conf[next_config_idx]
    next_config = constraint_helper.get_valid_config(next_config)
    tuner.append_gp_info(gpres.ypreds[next_config_idx],
                         gpres.sigmas[next_config_idx],
                         y_scaler.__dict__)
    
    # Decode config into actual config parameters
    param_pairs = [(k, v) for k,v in zip(featured_knobs, next_config)]
    next_config_params = config_mgr.decode_params(param_pairs)
    tuner.append_dbms_config(next_config_params)
    for k,v in next_config_params.iteritems():
        print "{}: {}".format(k,v)
    print ""
    dbms_config = config_mgr.get_next_config(next_config_params)
    abort_config = EarlyAbortConfig.create_config(latencies_us,
                                                  abort_threshold_percentage=50)
    return dbms_config, abort_config

def get_query_response_times():
    import json
    from common.fileutil import FileExtensions, ResultFiler
    from experiment import ExpContext
    
    exp = ExpContext()
    num_queries = np.sum(exp.benchmark.work_items[0].weights)
    
    raw_files = ResultFiler.get_all_result_files(exp.benchmark,
                                                 FileExtensions.RAW,
                                                 tuning_session=True)
    assert len(raw_files) > 0
    
    exec_times = np.empty((len(raw_files), num_queries))
    for i,rf in enumerate(raw_files):
        queries = json.loads(rf)['samples']
        assert len(queries) == num_queries
        for j,query in enumerate(queries):
            exec_times[i,j] = float(query[2])
    median_exec_times = np.median(exec_times, axis=0)
    assert median_exec_times.size == num_queries

    # Convert from ms to us
    median_exec_times *= 1000
    
    return median_exec_times
    
    
<|MERGE_RESOLUTION|>--- conflicted
+++ resolved
@@ -142,15 +142,9 @@
     tuner.append_stat("gp_preprocessing_sec", t.elapsed_seconds)
     
     with stopwatch() as t:
-<<<<<<< HEAD
         n_local_points, n_global_points = 5, 50
-        if X_train.shape[0] < n_local_points:
-            n_local_points = X_train.shape[0]
-=======
-        n_local_points, n_global_points = 20, 500
         if X_train.data.shape[0] < n_local_points:
             n_local_points = X_train.data.shape[0]
->>>>>>> 180db2b1
         search_data = np.empty((n_local_points + n_global_points,
                                 X_train.data.shape[1]))
 
@@ -167,14 +161,9 @@
         search_data[:n_global_points,:] = X_test_data
 
         # Find local search points
-<<<<<<< HEAD
         X_train.data = X_scaler.transform(X_train.data)
-        best_indices = np.argsort(y_train)[:n_local_points]
-        search_data[n_global_points:,:] = X_train[best_indices]
-=======
         best_indices = np.argsort(y_train.data.ravel())[:n_local_points]
         search_data[n_global_points:] = X_train.data[best_indices]
->>>>>>> 180db2b1
     tuner.append_stat("gpr_search_points_sec", t.elapsed_seconds)
     
     with stopwatch() as t:
